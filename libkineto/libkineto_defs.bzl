--- conflicted
+++ resolved
@@ -3,17 +3,13 @@
 # This source code is licensed under the BSD-style license found in the
 # LICENSE file in the root directory of this source tree.
 
-<<<<<<< HEAD
-def get_libkineto_cupti_srcs():
-=======
 def get_libkineto_api_srcs():
     return [
         "src/ThreadUtil.cpp",
         "src/libkineto_api.cpp",
     ]
 
-def get_libkineto_srcs(with_api = True):
->>>>>>> a631215a
+def get_libkineto_cupti_srcs(with_api = True):
     return [
         "src/AbstractConfig.cpp",
         "src/ActivityProfiler.cpp",
@@ -37,8 +33,7 @@
         "src/output_json.cpp",
     ] + (get_libkineto_api_srcs() if with_api else [])
 
-<<<<<<< HEAD
-def get_libkineto_roctracer_srcs():
+def get_libkineto_roctracer_srcs(with_api = True):
     return [
         "src/AbstractConfig.cpp",
         "src/ActivityProfiler.cpp",
@@ -57,12 +52,9 @@
         "src/libkineto_api.cpp",
         "src/output_csv.cpp",
         "src/output_json.cpp",
-    ]
+    ] + (get_libkineto_api_srcs() if with_api else [])
 
-def get_libkineto_cpu_only_srcs():
-=======
 def get_libkineto_cpu_only_srcs(with_api = True):
->>>>>>> a631215a
     return [
         "src/AbstractConfig.cpp",
         "src/ActivityProfiler.cpp",
